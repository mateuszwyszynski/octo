# adapted from https://github.com/google-research/vision_transformer/blob/main/vit_jax/models_vit.py
from typing import Callable, Optional

import flax.linen as nn
import jax
import jax.numpy as jnp

<<<<<<< HEAD
from orca.model.components.base import TokenGroup
from orca.utils.typing import Array, Dtype, PRNGKey, Shape, Union
=======
from orca.utils.typing import Dtype, PRNGKey, Shape
>>>>>>> fcb5db9e


class AddPositionEmbs(nn.Module):
    """Adds learned positional embeddings to the inputs.

    Attributes:
      posemb_init: positional embedding initializer.
    """

    posemb_init: Callable[[PRNGKey, Shape, Dtype], jax.Array]

    @nn.compact
    def __call__(self, inputs):
        """Applies the AddPositionEmbs module.

        Args:
          inputs: Inputs to the layer.

        Returns:
          Output tensor with shape `(bs, timesteps, in_dim)`.
        """
        # inputs.shape is (batch_size, seq_len, emb_dim).
        assert inputs.ndim == 3, (
            "Number of dimensions should be 3," " but it is: %d" % inputs.ndim
        )
        pos_emb_shape = (1, inputs.shape[1], inputs.shape[2])
        pe = self.param("pos_embedding", self.posemb_init, pos_emb_shape)
        return inputs + pe


class MlpBlock(nn.Module):
    """Transformer MLP / feed-forward block."""

    mlp_dim: int
    dtype: Dtype = jnp.float32
    out_dim: Optional[int] = None
    dropout_rate: float = 0.1
    kernel_init: Callable[
        [PRNGKey, Shape, Dtype], jax.Array
    ] = nn.initializers.xavier_uniform()
    bias_init: Callable[[PRNGKey, Shape, Dtype], jax.Array] = nn.initializers.normal(
        stddev=1e-6
    )

    @nn.compact
    def __call__(self, inputs, *, deterministic):
        """Applies Transformer MlpBlock module."""
        actual_out_dim = inputs.shape[-1] if self.out_dim is None else self.out_dim
        x = nn.Dense(
            features=self.mlp_dim,
            dtype=self.dtype,
            kernel_init=self.kernel_init,
            bias_init=self.bias_init,
        )(inputs)
        x = nn.gelu(x)
        x = nn.Dropout(rate=self.dropout_rate)(x, deterministic=deterministic)
        output = nn.Dense(
            features=actual_out_dim,
            dtype=self.dtype,
            kernel_init=self.kernel_init,
            bias_init=self.bias_init,
        )(x)
        output = nn.Dropout(rate=self.dropout_rate)(output, deterministic=deterministic)
        return output


class MAPHead(nn.Module):
    """Multihead Attention Pooling.

    From https://github.com/google-research/big_vision/blob/main/big_vision/models/vit.py
    """

    mlp_dim: Optional[int] = None  # Defaults to 4x input dim
    num_heads: int = 8
    num_readouts: int = 1

    @nn.compact
    def __call__(self, x: Union[jax.Array, TokenGroup], train=True):
        if isinstance(x, TokenGroup):
            x, mask = x.tokens, x.mask
        else:
            mask = None

        *batch_dims, l, d = x.shape
        x = x.reshape(-1, l, d)
        batch_size = x.shape[0]

        probe = self.param(
            "probe",
            nn.initializers.xavier_uniform(),
            (1, self.num_readouts, d),
            x.dtype,
        )
        probe = jnp.tile(probe, [batch_size, 1, 1])

        if mask is not None:
            mask = mask.reshape(-1, l)
            mask = jnp.broadcast_to(
                mask[:, None, None, :], (batch_size, 1, self.num_readouts, l)
            )

        out = nn.MultiHeadDotProductAttention(
            num_heads=self.num_heads, kernel_init=nn.initializers.xavier_uniform()
        )(probe, x, mask=mask)

        # TODO: dropout on head?
        y = nn.LayerNorm()(out)

        out = out + MlpBlock(mlp_dim=nn.merge_param("mlp_dim", self.mlp_dim, 4 * d))(
            y, deterministic=not train
        )
        out = out.reshape(*batch_dims, self.num_readouts, d)
        return out


class Encoder1DBlock(nn.Module):
    """Transformer encoder layer.

    Attributes:
      inputs: input data.
      mlp_dim: dimension of the mlp on top of attention block.
      dtype: the dtype of the computation (default: float32).
      dropout_rate: dropout rate.
      attention_dropout_rate: dropout for attention heads.
      deterministic: bool, deterministic or not (to apply dropout).
      num_heads: Number of heads in nn.MultiHeadDotProductAttention
    """

    mlp_dim: int
    num_heads: int
    dtype: Dtype = jnp.float32
    dropout_rate: float = 0.1
    attention_dropout_rate: float = 0.1

    @nn.compact
    def __call__(self, inputs, attention_mask, *, deterministic):
        """Applies Encoder1DBlock module.

        Args:
          inputs: Inputs to the layer.
          deterministic: Dropout will not be applied when set to true.

        Returns:
          output after transformer encoder block.
        """

        # Attention block.
        assert inputs.ndim == 3, f"Expected (batch, seq, hidden) got {inputs.shape}"
        x = nn.LayerNorm(dtype=self.dtype)(inputs)
        x = nn.MultiHeadDotProductAttention(
            dtype=self.dtype,
            kernel_init=nn.initializers.xavier_uniform(),
            broadcast_dropout=False,
            deterministic=deterministic,
            dropout_rate=self.attention_dropout_rate,
            num_heads=self.num_heads,
        )(x, x, mask=attention_mask)
        x = nn.Dropout(rate=self.dropout_rate)(x, deterministic=deterministic)
        x = x + inputs

        # MLP block.
        y = nn.LayerNorm(dtype=self.dtype)(x)
        y = MlpBlock(
            mlp_dim=self.mlp_dim, dtype=self.dtype, dropout_rate=self.dropout_rate
        )(y, deterministic=deterministic)

        return x + y


class Transformer(nn.Module):
    """Transformer Model Encoder for sequence to sequence translation.

    Attributes:
      num_layers: number of layers
      mlp_dim: dimension of the mlp on top of attention block
      num_heads: Number of heads in nn.MultiHeadDotProductAttention
      dropout_rate: dropout rate.
      attention_dropout_rate: dropout rate in self attention.
    """

    num_layers: int
    mlp_dim: int
    num_attention_heads: int
    dropout_rate: float = 0.1
    attention_dropout_rate: float = 0.1
    add_position_embedding: bool = False

    @nn.compact
    def __call__(self, x, attention_mask, *, train):
        """Applies Transformer model on the inputs.

        Args:
          x: Inputs to the layer.
          train: Set to `True` when training.

        Returns:
          output of a transformer encoder.
        """
        assert x.ndim == 3  # (batch, len, emb)

        if self.add_position_embedding:
            x = AddPositionEmbs(
                posemb_init=nn.initializers.normal(stddev=0.02),  # from BERT.
                name="posembed_input",
            )(x)
            x = nn.Dropout(rate=self.dropout_rate)(x, deterministic=not train)

        # Input Encoder
        for lyr in range(self.num_layers):
            x = Encoder1DBlock(
                mlp_dim=self.mlp_dim,
                dropout_rate=self.dropout_rate,
                attention_dropout_rate=self.attention_dropout_rate,
                name=f"encoderblock_{lyr}",
                num_heads=self.num_attention_heads,
            )(x, attention_mask, deterministic=not train)
        encoded = nn.LayerNorm(name="encoder_norm")(x)

        return encoded<|MERGE_RESOLUTION|>--- conflicted
+++ resolved
@@ -5,12 +5,8 @@
 import jax
 import jax.numpy as jnp
 
-<<<<<<< HEAD
 from orca.model.components.base import TokenGroup
 from orca.utils.typing import Array, Dtype, PRNGKey, Shape, Union
-=======
-from orca.utils.typing import Dtype, PRNGKey, Shape
->>>>>>> fcb5db9e
 
 
 class AddPositionEmbs(nn.Module):
